--- conflicted
+++ resolved
@@ -204,28 +204,16 @@
 echo "   🔄 Progress will show test names as they complete..."
 echo ""
 
-<<<<<<< HEAD
-# DO NOT set PostgreSQL env vars - tests should use SQLite (via conftest.py)
-# This matches CI behavior exactly where the integration job has NO DATABASE_URL set
-# Coverage is checked at 78% for aggregate unit + integration test suite
-=======
 # DO NOT set PostgreSQL env vars - unit tests should use SQLite (via conftest.py)
 # This matches CI behavior exactly where the unit job has NO DATABASE_URL set
 set +e  # Disable exit-on-error temporarily to capture exit code
->>>>>>> d036f19d
-docker run --rm \
-    -v "$(pwd)":/workspace \
-    -w /workspace \
-    us-central1-docker.pkg.dev/mizzou-news-crawler/mizzou-crawler/ci-base:latest \
-<<<<<<< HEAD
-    /bin/bash -c "pytest -m 'not postgres' --cov=src --cov-report=term-missing --cov-fail-under=78 -v" 2>&1 | { grep -v "WARNING: The requested image's platform" || true; }
-
-TEST_EXIT_CODE=${PIPESTATUS[0]}
-=======
+docker run --rm \
+    -v "$(pwd)":/workspace \
+    -w /workspace \
+    us-central1-docker.pkg.dev/mizzou-news-crawler/mizzou-crawler/ci-base:latest \
     /bin/bash -c "pytest -m 'not postgres' --cov=src --cov-report=term-missing --cov-fail-under=78 -v" 2>&1 | grep -v "WARNING: The requested image's platform" || true
 TEST_EXIT_CODE=${PIPESTATUS[0]}  # Gets exit code of docker run, not grep
 set -e   # Re-enable exit-on-error
->>>>>>> d036f19d
 
 if [ $TEST_EXIT_CODE -ne 0 ]; then
     echo -e "${RED}❌ Unit + integration tests failed${NC}"
