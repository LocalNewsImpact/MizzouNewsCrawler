"""Test that failure counter is actually set when discovery finds no articles.

This test reproduces the production issue where sources with 0 articles
don't have the no_effective_methods_consecutive counter set.
"""

from unittest.mock import patch

import pandas as pd
import pytest
from sqlalchemy.orm import sessionmaker

from src.crawler.discovery import NewsDiscovery
from src.crawler.source_processing import SourceProcessor


@pytest.mark.integration
@pytest.mark.postgres
def test_failure_counter_set_when_no_articles_found(cloud_sql_engine):
    """Test that counter is incremented when discovery finds nothing.

    Note: This test uses cloud_sql_engine directly (not cloud_sql_session)
    because it needs actual committed data visible to new connections.
    The transactional fixture would rollback changes, making them invisible
    to Discovery's separate database connections.
    """
    # Create a real session WITHOUT the transaction wrapper
    SessionLocal = sessionmaker(bind=cloud_sql_engine)
    session = SessionLocal()
<<<<<<< HEAD
    source_id = None  # Initialize to prevent NameError in cleanup if exception occurs
=======
    source_id = (
        None  # Initialize to avoid NameError in cleanup if exception occurs early
    )
>>>>>>> 83d66c70

    try:
        # Create a real source in the database
        from src.models import Source

        source = Source(
            host="example-regression.com",
            host_norm="example-regression.com",
            canonical_name="Example Regression Test",
            meta={"frequency": "daily"},  # Use 'meta' attribute, not 'metadata'
        )
        session.add(source)
        session.commit()  # This actually commits to the database
        source_id = source.id

        # Verify source exists immediately after commit
        test_check = session.query(Source).filter_by(id=source_id).first()
        assert test_check is not None, "Source should exist after commit"
        print(f"\n=== Source created and committed: {source_id} ===")
        print(f"Source.meta = {test_check.meta}")

        # Get database URL from environment (same as other postgres tests)
        import os

        database_url = os.getenv("TEST_DATABASE_URL")

        # Create NewsDiscovery with the real database
        discovery = NewsDiscovery(database_url=database_url)

        # Create source row
        source_row = pd.Series(
            {
                "id": source_id,
                "url": "https://example-regression.com",
                "name": "Example Regression Test",
                "host": "example-regression.com",
                # This is the serialized JSON string
                "metadata": '{"frequency": "daily"}',
            }
        )

        # Mock discovery methods to return nothing
        processor = SourceProcessor(
            discovery=discovery,
            source_row=source_row,
            dataset_label=None,
            operation_id="test-op",
        )

        # Mock the discovery methods to return empty results
        with patch.object(processor, "_try_rss", return_value=([], {}, False, False)):
            with patch.object(processor, "_try_newspaper", return_value=[]):
                with patch.object(processor, "_try_storysniffer", return_value=[]):
                    # Process should find nothing
                    result = processor.process()

        # Verify result shows no articles
        assert result.articles_found == 0

        # Refresh the source to see the updated metadata
        session.expire_all()
        source = session.query(Source).filter_by(id=source_id).first()

        assert source is not None
        print("\n=== After first discovery ===")
        print(f"Source ID: {source_id}")
        print(f"Metadata type: {type(source.meta)}")
        print(f"Metadata: {source.meta}")
        assert source.meta is not None

        # This should be set but isn't in production
        counter = source.meta.get("no_effective_methods_consecutive")
        print(f"Counter value: {counter}")
        assert counter is not None, "Counter should be set when no articles found"
        assert counter == 1, f"Counter should be 1, got {counter}"

        # Run again to verify it increments
        processor2 = SourceProcessor(
            discovery=discovery,
            source_row=source_row,
            dataset_label=None,
            operation_id="test-op-2",
        )

        with patch.object(processor2, "_try_rss", return_value=([], {}, False, False)):
            with patch.object(processor2, "_try_newspaper", return_value=[]):
                with patch.object(processor2, "_try_storysniffer", return_value=[]):
                    processor2.process()

        session.expire_all()
        source = session.query(Source).filter_by(id=source_id).first()
        assert source is not None
        counter = source.meta.get("no_effective_methods_consecutive")
        assert counter == 2, f"Counter should increment to 2, got {counter}"

    finally:
        # Clean up: delete the test source
<<<<<<< HEAD
        if source_id is not None:
            try:
=======
        try:
            if source_id is not None:
>>>>>>> 83d66c70
                from src.models import Source as SourceCleanup

                session.query(SourceCleanup).filter_by(id=source_id).delete()
                session.commit()
<<<<<<< HEAD
            except Exception:
                session.rollback()
        session.close()
=======
        except Exception:
            session.rollback()
        finally:
            session.close()
>>>>>>> 83d66c70


@pytest.mark.integration
@pytest.mark.postgres
def test_failure_counter_not_set_when_articles_exist(cloud_sql_session):
    """Test that counter is NOT incremented if source has historical articles."""
    from src.models import Article, CandidateLink, Source

    # Create source with one extracted article
    source = Source(
        host="hasnews.com",
        host_norm="hasnews.com",
        canonical_name="Has News",
        meta={"frequency": "daily"},
    )
    cloud_sql_session.add(source)
    cloud_sql_session.flush()

    candidate = CandidateLink(
        url="https://hasnews.com/article1",
        source="Has News",
        source_id=source.id,
        source_host_id=source.id,
        status="extracted",
    )
    cloud_sql_session.add(candidate)
    cloud_sql_session.flush()

    article = Article(
        candidate_link_id=candidate.id,
        url="https://hasnews.com/article1",
        title="Test Article",
        status="extracted",
        text="Some content",
    )
    cloud_sql_session.add(article)
    cloud_sql_session.commit()
    source_id = source.id

    # Get database URL from environment (same as other postgres tests)
    import os

    database_url = os.getenv("TEST_DATABASE_URL")

    # Create NewsDiscovery with the real database
    discovery = NewsDiscovery(database_url=database_url)

    source_row = pd.Series(
        {
            "id": source_id,
            "url": "https://hasnews.com",
            "name": "Has News",
            "host": "hasnews.com",
            "metadata": '{"frequency": "daily"}',
        }
    )

    processor = SourceProcessor(
        discovery=discovery,
        source_row=source_row,
        dataset_label=None,
        operation_id="test-op",
    )

    # Mock discovery to return nothing
    with patch.object(processor, "_try_rss", return_value=([], {}, False, False)):
        with patch.object(processor, "_try_newspaper", return_value=[]):
            processor.process()

    # Counter should NOT be set because source has historical articles
    cloud_sql_session.expire_all()
    source = cloud_sql_session.query(Source).filter_by(id=source_id).first()
    counter = source.meta.get("no_effective_methods_consecutive")

    assert (
        counter is None or counter == 0
    ), f"Counter should not be set for sources with articles, got {counter}"<|MERGE_RESOLUTION|>--- conflicted
+++ resolved
@@ -27,13 +27,9 @@
     # Create a real session WITHOUT the transaction wrapper
     SessionLocal = sessionmaker(bind=cloud_sql_engine)
     session = SessionLocal()
-<<<<<<< HEAD
-    source_id = None  # Initialize to prevent NameError in cleanup if exception occurs
-=======
     source_id = (
         None  # Initialize to avoid NameError in cleanup if exception occurs early
     )
->>>>>>> 83d66c70
 
     try:
         # Create a real source in the database
@@ -131,27 +127,16 @@
 
     finally:
         # Clean up: delete the test source
-<<<<<<< HEAD
-        if source_id is not None:
-            try:
-=======
         try:
             if source_id is not None:
->>>>>>> 83d66c70
                 from src.models import Source as SourceCleanup
 
                 session.query(SourceCleanup).filter_by(id=source_id).delete()
                 session.commit()
-<<<<<<< HEAD
-            except Exception:
-                session.rollback()
-        session.close()
-=======
         except Exception:
             session.rollback()
         finally:
             session.close()
->>>>>>> 83d66c70
 
 
 @pytest.mark.integration
