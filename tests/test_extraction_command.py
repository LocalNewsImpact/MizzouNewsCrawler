--- conflicted
+++ resolved
@@ -1,19 +1,19 @@
 """Unit tests for extraction command functionality."""
 
+import json
 import sqlite3
 from contextlib import contextmanager
 from types import SimpleNamespace
 from unittest.mock import Mock, patch
 
+import pytest
+
 import src.cli.commands.extraction as extraction_module
 from src.cli.commands.extraction import handle_extraction_command
-<<<<<<< HEAD
 from src.utils.content_type_detector import (
     ContentTypeDetector,
     ContentTypeResult,
 )
-=======
->>>>>>> bf19acda
 
 
 def _default_driver_stats():
@@ -153,14 +153,8 @@
         assert len(execute_calls) >= 2
         assert env.session.commit.called
         env.session.close.assert_called()
-<<<<<<< HEAD
         # Cleaning should be called since we successfully extracted articles
         env.cleaning.assert_called_once()
-=======
-        # Note: cleaning function is only called when articles are successfully
-        # extracted and domains_for_cleaning is populated. With mocked DB,
-        # extraction may not complete the full flow. Skip cleaning assertion.
->>>>>>> bf19acda
 
 
 def test_opinion_detection_sets_status():
@@ -224,7 +218,6 @@
 
         assert outcome == 0
         execute_calls = env.session.execute.call_args_list
-<<<<<<< HEAD
         assert len(execute_calls) >= 2
 
         # Locate SQL insert call to verify opinion status was set
@@ -238,36 +231,32 @@
         )
         assert insert_call is not None, "ARTICLE_INSERT_SQL should have been called"
         insert_params = insert_call.args[1]
-    assert insert_params["status"] == "opinion"
-    metadata_payload = json.loads(insert_params["metadata"])
-    detection_meta = metadata_payload["content_type_detection"]
-    assert detection_meta["status"] == "opinion"
-    assert detection_meta["version"] == ContentTypeDetector.VERSION
-    assert "detected_at" in detection_meta
-    assert detection_meta["confidence_score"] == pytest.approx(
-        4 / 6,
-        rel=1e-3,
-    )
-    candidate_call = next(
-        call
-        for call in execute_calls
-        if call.args and call.args[0] is extraction_module.CANDIDATE_STATUS_UPDATE_SQL
-    )
-    candidate_params = candidate_call.args[1]
-    assert candidate_params["status"] == "opinion"
-
-    metrics_arg = env.telemetry.record_extraction.call_args_list[-1][0][0]
-    detection_metrics = metrics_arg.content_type_detection
-    assert detection_metrics["status"] == "opinion"
-    assert detection_metrics["confidence_score"] == pytest.approx(
-        4 / 6,
-        rel=1e-3,
-    )
-=======
-        assert len(execute_calls) >= 3
-        # Note: With mocked database, INSERT may not occur due to complex
-        # transaction flow. This test verifies command completes without error.
->>>>>>> bf19acda
+        assert insert_params["status"] == "opinion"
+        metadata_payload = json.loads(insert_params["metadata"])
+        detection_meta = metadata_payload["content_type_detection"]
+        assert detection_meta["status"] == "opinion"
+        assert detection_meta["version"] == ContentTypeDetector.VERSION
+        assert "detected_at" in detection_meta
+        assert detection_meta["confidence_score"] == pytest.approx(
+            4 / 6,
+            rel=1e-3,
+        )
+        candidate_call = next(
+            call
+            for call in execute_calls
+            if call.args
+            and call.args[0] is extraction_module.CANDIDATE_STATUS_UPDATE_SQL
+        )
+        candidate_params = candidate_call.args[1]
+        assert candidate_params["status"] == "opinion"
+
+        metrics_arg = env.telemetry.record_extraction.call_args_list[-1][0][0]
+        detection_metrics = metrics_arg.content_type_detection
+        assert detection_metrics["status"] == "opinion"
+        assert detection_metrics["confidence_score"] == pytest.approx(
+            4 / 6,
+            rel=1e-3,
+        )
 
 
 def test_extraction_failure_no_content_no_database_changes():
