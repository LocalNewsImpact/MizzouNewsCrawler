--- conflicted
+++ resolved
@@ -441,16 +441,6 @@
         self.domain_locks: dict[str, Any] = {}
 
         # Rate limiting and backoff management
-<<<<<<< HEAD
-        self.domain_request_times = {}  # Track request timestamps per domain
-        self.domain_backoff_until = {}  # Track when domain is available again
-        self.domain_error_counts = {}  # Track consecutive errors per domain
-
-        # Selenium-specific failure tracking (separate from requests failures)
-        # This prevents disabling Selenium for CAPTCHA-protected domains
-        self._selenium_failure_counts = {}  # Track Selenium failures per domain
-
-=======
         self.domain_request_times: dict[str, list[float]] = {}  # Track request timestamps per domain
         self.domain_backoff_until: dict[str, float] = {}  # Track when domain is available again
         self.domain_error_counts: dict[str, int] = {}  # Track consecutive errors per domain
@@ -459,7 +449,6 @@
         # This prevents disabling Selenium for CAPTCHA-protected domains
         self._selenium_failure_counts: dict[str, int] = {}  # Track Selenium failures per domain
         
->>>>>>> ff4d682d
         # Base inter-request delay (env tunable)
         try:
             self.inter_request_min = float(os.getenv("INTER_REQUEST_MIN", "1.5"))
