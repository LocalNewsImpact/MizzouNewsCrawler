--- conflicted
+++ resolved
@@ -8,11 +8,7 @@
 
 WORKDIR /app
 
-<<<<<<< HEAD
-# Install git (required for isort --skip-gitignore to work properly)
-=======
 # Install git (required for isort to work with .gitignore)
->>>>>>> 12c79cb9
 RUN apt-get update && \
     apt-get install -y --no-install-recommends git && \
     apt-get clean && \
